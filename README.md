--- conflicted
+++ resolved
@@ -1,89 +1,4 @@
 <p align="center"><img width="50%" alt="Tribuo Logo" src="docs/img/Tribuo_Logo_Colour.png" /></p>
-<<<<<<< HEAD
-
-# Tribuo - A Java prediction library (v4.0)
-
-[Tribuo](https://tribuo.org) is a machine learning library in Java, providing multi-class classification, regression, 
-clustering, anomaly detection and multi-label classification. It provides implementations of popular ML algorithms
-and also wraps other libraries to provide a unified interface. Tribuo contains all the code necessary to load,
-featurise and transform data, and also evaluation classes for all the supported prediction types. Development is led by 
-[Oracle Labs'](https://labs.oracle.com) Machine Learning Research Group and we welcome community contributions.
-
-All the trainers are configurable using the [OLCUT](https://github.com/oracle/olcut) configuration system. This allows
-a user to define a trainer in an xml file, and repeatably build models. There are example configurations
-for each of the supplied Trainers in the config folder of each package. Models are serializable using
-Java serialization, as are the datasets themselves. These configuration files can also be written in
-json or edn by using the appropriate OLCUT configuration dependency.
-
-All models and evaulations include a serialisable provenance object which records when the model or evaluation was
-created, what data was used, any transformations applied to the data, the hyperparameters of the trainer, and for 
-evaluations, what model was used. This information can be extracted out into JSON, or can be serialised directly using 
-Java serialisation. For production deployments this provenance information can be redacted and replaced with a hash to 
-provide model tracking through an external system.
-
-## Documentation
-
-* [Library Architecture](docs/Architecture.md)
-
-* [Package Overview](docs/PackageOverview.md)
-
-* [Javadoc](https://tribuo.org/javadoc/4.0.0/index.html)
-
-* [Frequently Asked Questions](docs/FAQs.md)
-
-### Interfaces
-
-In addition to our own implementations of Machine Learning algorithms, Tribuo also provides a common
-interface to popular ML tools on the JVM. If you're interested in contributing a new interface, open a GitHub Issue,
-and we can discuss how it would fit into Tribuo.
-
-Currently we have interfaces to:
-
-* [LibLinear](https://github.com/bwaldvogel/liblinear-java) - via the LibLinear-java port of the original [LibLinear](https://www.csie.ntu.edu.tw/~cjlin/liblinear/).
-* [LibSVM](https://www.csie.ntu.edu.tw/~cjlin/libsvm/)
-* [ONNX Runtime](https://onnxruntime.ai) - via the Java API contributed by our group.
-* [TensorFlow](https://tensorflow.org) - Using the 1.14 Java API. We're working with the Tensorflow JVM SIG, 
-and the upcoming TensorFlow 2 Java API will support training models without Python, which we'll incorporate into Tribuo 
-when it's released.
-* [XGBoost](https://xgboost.ai)
-
-## Binaries
-
-Binaries are on Maven Central, using groupId `org.tribuo`. To pull in all of Tribuo, including the bindings for
-TensorFlow, ONNX Runtime and XGBoost (which are native libraries), with Maven use:
-```xml
-<dependency>
-    <groupId>org.tribuo</groupId>
-    <artifactId>tribuo-all</artifactId>
-    <version>4.0.0</version>
-</dependency>
-```
-or from Gradle:
-```groovy
-api group: 'org.tribuo', name: 'tribuo-all', version: '4.0.0'
-```
-
-Most of Tribuo is pure Java and thus cross-platform, however some of the interfaces link to libraries which use
-native code. Those interfaces (TensorFlow, ONNX Runtime and XGBoost) only run on supported platforms for the respective
-published binaries, and Tribuo has no control over which binaries are supplied. If you need support for a specific 
-platform, reach out to the maintainers of those projects.
-
-Individual jars are published for each Tribuo module, and it's preferred to depend only on the modules necessary for
-the specific project to prevent pulling in large dependencies like TensorFlow.
-
-## Contributing
-
-We welcome contributions! See our [contribution guidelines](./CONTRIBUTING.md).
-
-We have a discussion mailing list [tribuo-devel@oss.oracle.com](mailto:tribuo-devel@oss.oracle.com), archived 
-[here](https://oss.oracle.com/pipermail/tribuo-devel/), and a [Slack community](). For bug reports, feature requests or
-other issues, please file a [Github Issue](https://github.com/oracle/tribuo/issues).
-
-Security issues should follow our [reporting guidelines](./SECURITY.md).
-
-## License
-
-=======
 
 # Tribuo - A Java prediction library (v4.0)
 
@@ -180,7 +95,6 @@
 
 ## License
 
->>>>>>> 5e3d0410
 Tribuo is licensed under the [Apache 2.0 License](./LICENSE.txt).
 
 ## Release Notes:
