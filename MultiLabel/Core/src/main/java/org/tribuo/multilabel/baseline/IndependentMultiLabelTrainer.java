/*
 * Copyright (c) 2015-2021, Oracle and/or its affiliates. All rights reserved.
 *
 * Licensed under the Apache License, Version 2.0 (the "License");
 * you may not use this file except in compliance with the License.
 * You may obtain a copy of the License at
 *
 *     http://www.apache.org/licenses/LICENSE-2.0
 *
 * Unless required by applicable law or agreed to in writing, software
 * distributed under the License is distributed on an "AS IS" BASIS,
 * WITHOUT WARRANTIES OR CONDITIONS OF ANY KIND, either express implied.
 * See the License for the specific language governing permissions and
 * limitations under the License.
 */

package org.tribuo.multilabel.baseline;

import com.oracle.labs.mlrg.olcut.config.Config;
import com.oracle.labs.mlrg.olcut.provenance.Provenance;
import org.tribuo.Dataset;
import org.tribuo.Example;
import org.tribuo.ImmutableFeatureMap;
import org.tribuo.Model;
import org.tribuo.MutableDataset;
import org.tribuo.Trainer;
import org.tribuo.classification.Label;
import org.tribuo.classification.LabelFactory;
import org.tribuo.hash.HashedFeatureMap;
import org.tribuo.multilabel.ImmutableMultiLabelInfo;
import org.tribuo.multilabel.MultiLabel;
import org.tribuo.provenance.DatasetProvenance;
import org.tribuo.provenance.ModelProvenance;
import org.tribuo.provenance.TrainerProvenance;
import org.tribuo.provenance.impl.TrainerProvenanceImpl;

import java.time.OffsetDateTime;
import java.util.ArrayList;
import java.util.Map;

/**
 * Trains n independent binary {@link Model}s, each of which predicts a single {@link Label}.
 * <p>
 * Then wraps it up in an {@link IndependentMultiLabelModel} to provide a {@link MultiLabel}
 * prediction.
 * <p>
 * It trains each model sequentially, and could be optimised to train in parallel.
 * <p>
 * This trainer implements the approach known as "Binary Relevance" in
 * the multi-label classification literature.
 */
public class IndependentMultiLabelTrainer implements Trainer<MultiLabel> {

    @Config(mandatory = true,description="Trainer to use for each individual label.")
    private Trainer<Label> innerTrainer;

    private int trainInvocationCounter = 0;

    /**
     * for olcut.
     */
    private IndependentMultiLabelTrainer() {}

    /**
     * Constructs an independent multi-label trainer wrapped around the supplied classification trainer.
     * @param innerTrainer The trainer to use for each individual label.
     */
    public IndependentMultiLabelTrainer(Trainer<Label> innerTrainer) {
        this.innerTrainer = innerTrainer;
    }

    @Override
    public Model<MultiLabel> train(Dataset<MultiLabel> examples, Map<String, Provenance> runProvenance) {
        return(train(examples, runProvenance, INCREMENT_INVOCATION_COUNT));
    }

    @Override
    public Model<MultiLabel> train(Dataset<MultiLabel> examples, Map<String, Provenance> runProvenance, int invocationCount) {
        if (examples.getOutputInfo().getUnknownCount() > 0) {
            throw new IllegalArgumentException("The supplied Dataset contained unknown Outputs, and this Trainer is supervised.");
        }
        ImmutableMultiLabelInfo labelInfo = (ImmutableMultiLabelInfo) examples.getOutputIDInfo();
        ImmutableFeatureMap featureMap = examples.getFeatureIDMap();
        if (featureMap instanceof HashedFeatureMap) {
            throw new IllegalStateException("Cannot use HashingTrainer wrapped around IndependentMultiLabelTrainer.");
        }
        ArrayList<Model<Label>> modelsList = new ArrayList<>();
        ArrayList<Label> labelList = new ArrayList<>();

        // Build provenance
        DatasetProvenance datasetProvenance = examples.getProvenance();
        TrainerProvenance trainerProvenance;
        // Construct the trainer provenance including the inner trainer invocation count field
        synchronized (innerTrainer) {
            trainerProvenance = getProvenance();
            trainInvocationCounter++;
        }
        //TODO supply more suitable provenance showing there are multiple models, one per dimension.
        ModelProvenance provenance = new ModelProvenance(IndependentMultiLabelModel.class.getName(), OffsetDateTime.now(), datasetProvenance, trainerProvenance, runProvenance);

        // Construct binarised training data
        MutableDataset<Label> trainingData = new MutableDataset<>(datasetProvenance, new LabelFactory());
        for (Example<MultiLabel> e : examples) {
            trainingData.add(new BinaryExample(e, MultiLabel.NEGATIVE_LABEL));
        }
        for (MultiLabel l : labelInfo.getDomain()) {
            Label label = new Label(l.getLabelString());
            labelList.add(label);
            for (int i = 0; i < examples.size(); i++) {
                Example<MultiLabel> e = examples.getExample(i);
                BinaryExample be = (BinaryExample) trainingData.getExample(i);
                Label newLabel = e.getOutput().createLabel(label);
                // This sets the label in the binary example to either label or MultiLabel.NEGATIVE_LABEL_STRING.
                be.setLabel(newLabel);
            }
            trainingData.regenerateOutputInfo();
            modelsList.add(innerTrainer.train(trainingData));
        }
<<<<<<< HEAD
        if(invocationCount != INCREMENT_INVOCATION_COUNT) {
            setInvocationCount(invocationCount);
        }
        ModelProvenance provenance = new ModelProvenance(IndependentMultiLabelModel.class.getName(), OffsetDateTime.now(), datasetProvenance, getProvenance(), runProvenance);
        trainInvocationCounter++;
=======
>>>>>>> 6cba7280
        return new IndependentMultiLabelModel(labelList,modelsList,provenance,featureMap,labelInfo);
    }

    @Override
    public int getInvocationCount() {
        return trainInvocationCounter;
    }

    @Override
    public synchronized void setInvocationCount(int invocationCount){
        innerTrainer.setInvocationCount(invocationCount);
    }

    @Override
    public String toString() {
        return "IndependentMultiLabelTrainer(innerTrainer="+innerTrainer.toString()+")";
    }

    @Override
    public TrainerProvenance getProvenance() {
        return new TrainerProvenanceImpl(this);
    }
}
<|MERGE_RESOLUTION|>--- conflicted
+++ resolved
@@ -92,6 +92,9 @@
         TrainerProvenance trainerProvenance;
         // Construct the trainer provenance including the inner trainer invocation count field
         synchronized (innerTrainer) {
+            if(invocationCount != INCREMENT_INVOCATION_COUNT) {
+                setInvocationCount(invocationCount);
+            }
             trainerProvenance = getProvenance();
             trainInvocationCounter++;
         }
@@ -116,14 +119,7 @@
             trainingData.regenerateOutputInfo();
             modelsList.add(innerTrainer.train(trainingData));
         }
-<<<<<<< HEAD
-        if(invocationCount != INCREMENT_INVOCATION_COUNT) {
-            setInvocationCount(invocationCount);
-        }
-        ModelProvenance provenance = new ModelProvenance(IndependentMultiLabelModel.class.getName(), OffsetDateTime.now(), datasetProvenance, getProvenance(), runProvenance);
-        trainInvocationCounter++;
-=======
->>>>>>> 6cba7280
+
         return new IndependentMultiLabelModel(labelList,modelsList,provenance,featureMap,labelInfo);
     }
 
