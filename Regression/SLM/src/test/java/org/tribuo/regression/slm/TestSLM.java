/*
 * Copyright (c) 2015-2021, Oracle and/or its affiliates. All rights reserved.
 *
 * Licensed under the Apache License, Version 2.0 (the "License");
 * you may not use this file except in compliance with the License.
 * You may obtain a copy of the License at
 *
 *     http://www.apache.org/licenses/LICENSE-2.0
 *
 * Unless required by applicable law or agreed to in writing, software
 * distributed under the License is distributed on an "AS IS" BASIS,
 * WITHOUT WARRANTIES OR CONDITIONS OF ANY KIND, either express implied.
 * See the License for the specific language governing permissions and
 * limitations under the License.
 */

package org.tribuo.regression.slm;

import ai.onnxruntime.OrtEnvironment;
import ai.onnxruntime.OrtException;
import ai.onnxruntime.OrtSession;
import com.oracle.labs.mlrg.olcut.util.Pair;
import org.tribuo.DataSource;
import org.tribuo.Dataset;
import org.tribuo.Model;
<<<<<<< HEAD
import org.tribuo.SparseModel;
import org.tribuo.Trainer;
import org.tribuo.MutableDataset;
import org.tribuo.Prediction;
=======
import org.tribuo.MutableDataset;
import org.tribuo.Prediction;
import org.tribuo.Trainer;
>>>>>>> 51418f5c
import org.tribuo.VariableIDInfo;
import org.tribuo.VariableInfo;
import org.tribuo.interop.onnx.DenseTransformer;
import org.tribuo.interop.onnx.ONNXExternalModel;
import org.tribuo.interop.onnx.RegressorTransformer;
import org.tribuo.regression.RegressionFactory;
import org.tribuo.regression.Regressor;
import org.tribuo.regression.evaluation.RegressionEvaluation;
import org.tribuo.regression.evaluation.RegressionEvaluator;
import org.tribuo.regression.example.NonlinearGaussianDataSource;
import org.tribuo.regression.example.RegressionDataGenerator;
import org.junit.jupiter.api.Assertions;
import org.junit.jupiter.api.BeforeAll;
import org.junit.jupiter.api.Test;
import org.tribuo.test.Helpers;

import java.io.IOException;
import java.nio.file.Files;
import java.nio.file.Path;
import java.util.HashMap;
import java.util.List;
import java.util.Map;
import java.util.logging.Level;
import java.util.logging.Logger;

<<<<<<< HEAD
import static org.junit.jupiter.api.Assertions.assertEquals;
import static org.junit.jupiter.api.Assertions.assertThrows;
=======
>>>>>>> 51418f5c
import static org.junit.jupiter.api.Assertions.assertArrayEquals;
import static org.junit.jupiter.api.Assertions.fail;

public class TestSLM {
    private static final Logger logger = Logger.getLogger(TestSLM.class.getName());

    private static final SLMTrainer SFS = new SLMTrainer(false,-1);
    private static final SLMTrainer SFSN = new SLMTrainer(false,-1);
    private static final ElasticNetCDTrainer ELASTIC_NET = new ElasticNetCDTrainer(1.0,0.5);
    private static final LARSTrainer LARS = new LARSTrainer(-1);
    private static final LARSLassoTrainer LARS_LASSO = new LARSLassoTrainer(-1);

    @BeforeAll
    public static void turnDownLogging() {
        Logger logger = Logger.getLogger(SLMTrainer.class.getName());
        logger.setLevel(Level.WARNING);
        logger = Logger.getLogger(ElasticNetCDTrainer.class.getName());
        logger.setLevel(Level.WARNING);
    }

    // This is a bit contrived, but it makes the trainer that failed appear in the stack trace.
    public static Model<Regressor> testTrainer(Trainer<Regressor> trainer,
                                               Pair<Dataset<Regressor>,Dataset<Regressor>> p,
                                               boolean testONNX) {
        Model<Regressor> m = trainer.train(p.getA());
        RegressionEvaluator e = new RegressionEvaluator();
        RegressionEvaluation evaluation = e.evaluate(m,p.getB());
        Map<String, List<Pair<String,Double>>> features = m.getTopFeatures(3);
        Assertions.assertNotNull(features);
        Assertions.assertFalse(features.isEmpty());
        features = m.getTopFeatures(-1);
        Assertions.assertNotNull(features);
        Assertions.assertFalse(features.isEmpty());
        if (testONNX) {
            try {
                SparseLinearModel slm = (SparseLinearModel) m;
                // Write out model
                Path onnxFile = Files.createTempFile("tribuo-slm-test", ".onnx");
                slm.saveONNXModel("org.tribuo.classification.sgd.linear.test", 1, onnxFile);

                // Prep mappings
                Map<String, Integer> featureMapping = new HashMap<>();
                for (VariableInfo f : slm.getFeatureIDMap()) {
                    VariableIDInfo id = (VariableIDInfo) f;
                    featureMapping.put(id.getName(), id.getID());
                }
                Map<Regressor, Integer> outputMapping = new HashMap<>();
                for (Pair<Integer, Regressor> l : slm.getOutputIDInfo()) {
                    outputMapping.put(l.getB(), l.getA());
                }

                String arch = System.getProperty("os.arch");
                if (arch.equalsIgnoreCase("amd64") || arch.equalsIgnoreCase("x86_64")) {
                    // Initialise the OrtEnvironment to load the native library
                    // (as OrtSession.SessionOptions doesn't trigger the static initializer).
                    OrtEnvironment env = OrtEnvironment.getEnvironment();
                    env.close();
                    // Load in via ORT
                    ONNXExternalModel<Regressor> onnxModel = ONNXExternalModel.createOnnxModel(new RegressionFactory(), featureMapping, outputMapping, new DenseTransformer(), new RegressorTransformer(), new OrtSession.SessionOptions(), onnxFile, "input");

                    // Generate predictions
                    List<Prediction<Regressor>> nativePredictions = slm.predict(p.getB());
                    List<Prediction<Regressor>> onnxPredictions = onnxModel.predict(p.getB());

                    // Assert the predictions are identical
                    for (int i = 0; i < nativePredictions.size(); i++) {
                        Prediction<Regressor> tribuo = nativePredictions.get(i);
                        Prediction<Regressor> external = onnxPredictions.get(i);
                        assertArrayEquals(tribuo.getOutput().getNames(), external.getOutput().getNames());
                        assertArrayEquals(tribuo.getOutput().getValues(), external.getOutput().getValues(), 1e-5);
                    }
                    onnxModel.close();
                } else {
                    logger.warning("ORT based tests only supported on x86_64, found " + arch);
                }

                onnxFile.toFile().delete();
            } catch (IOException | OrtException ex) {
                fail(ex);
            }
        }
        return m;
    }

    public static Model<Regressor> testSFS(Pair<Dataset<Regressor>,Dataset<Regressor>> p, boolean testONNX) {
        return testTrainer(SFS,p,testONNX);
    }

    public static Model<Regressor> testSFSN(Pair<Dataset<Regressor>,Dataset<Regressor>> p, boolean testONNX) {
        return testTrainer(SFSN,p,testONNX);
    }

    public static Model<Regressor> testLARS(Pair<Dataset<Regressor>,Dataset<Regressor>> p, boolean testONNX) {
        return testTrainer(LARS,p,testONNX);
    }

    public static Model<Regressor> testLASSO(Pair<Dataset<Regressor>,Dataset<Regressor>> p, boolean testONNX) {
        return testTrainer(LARS_LASSO,p,testONNX);
    }

    public static Model<Regressor> testElasticNet(Pair<Dataset<Regressor>,Dataset<Regressor>> p, boolean testONNX) {
        return testTrainer(ELASTIC_NET,p,testONNX);
    }

    @Test
    public void testDenseData() {
        Pair<Dataset<Regressor>,Dataset<Regressor>> p = RegressionDataGenerator.denseTrainTest();
        Model<Regressor> sfs = testSFS(p,false);
        Helpers.testModelSerialization(sfs,Regressor.class);
        Model<Regressor> sfsn = testSFSN(p,false);
        Helpers.testModelSerialization(sfsn,Regressor.class);
        Model<Regressor> lars = testLARS(p,false);
        Helpers.testModelSerialization(lars,Regressor.class);
        Model<Regressor> lasso = testLASSO(p,false);
        Helpers.testModelSerialization(lasso,Regressor.class);
        Model<Regressor> elastic = testElasticNet(p,false);
        Helpers.testModelSerialization(elastic,Regressor.class);
    }

    @Test
    public void testSparseData() {
        Pair<Dataset<Regressor>,Dataset<Regressor>> p = RegressionDataGenerator.sparseTrainTest();
        testSFS(p,false);
        testSFSN(p,false);
        testLARS(p,false);
        testLASSO(p,false);
        testElasticNet(p,false);
    }

    @Test
    public void testMultiDenseData() {
        Pair<Dataset<Regressor>,Dataset<Regressor>> p = RegressionDataGenerator.multiDimDenseTrainTest();
        testSFS(p,true);
        testSFSN(p,true);
        testLARS(p,true);
        testLASSO(p,true);
        testElasticNet(p,true);
    }

    @Test
    public void testMultiSparseData() {
        Pair<Dataset<Regressor>,Dataset<Regressor>> p = RegressionDataGenerator.multiDimSparseTrainTest();
        testSFS(p,false);
        testSFSN(p,false);
        testLARS(p,false);
        testLASSO(p,false);
        testElasticNet(p,false);
    }

    @Test
    public void testNonlinearData() {
        DataSource<Regressor> trainSource = new NonlinearGaussianDataSource(200,new float[]{1.0f,2.0f,-3.0f,4.0f},1.0f,0.1f,-5.0f,5.0f,-1.0f,1.0f,42);
        DataSource<Regressor> testSource = new NonlinearGaussianDataSource(200,new float[]{1.0f,2.0f,-3.0f,4.0f},1.0f,0.1f,-5.0f,5.0f,-1.0f,1.0f,42*42);
        Pair<Dataset<Regressor>,Dataset<Regressor>> p = new Pair<>(new MutableDataset<>(trainSource),new MutableDataset<>(testSource));
        testSFS(p,true);
        testSFSN(p,true);
        testLARS(p,true);
        Model<Regressor> lasso = testLASSO(p,true);
        Helpers.testModelSerialization(lasso,Regressor.class);
        testElasticNet(p,true);
<<<<<<< HEAD
    }

    @Test
    public void testSetInvocationCount() {
        // Create new trainer and dataset so as not to mess with the other tests
        ElasticNetCDTrainer originalTrainer = new ElasticNetCDTrainer(1.0,0.5);
        Pair<Dataset<Regressor>,Dataset<Regressor>> p = RegressionDataGenerator.multiDimSparseTrainTest();

        // The number of times to call train before final training.
        // Original trainer will be trained numOfInvocations + 1 times
        // New trainer will have it's invocation count set to numOfInvocations then trained once
        int numOfInvocations = 2;

        // Create the first model and train it numOfInvocations + 1 times
        SparseModel<Regressor> originalModel = null;
        for(int invocationCounter = 0; invocationCounter < numOfInvocations + 1; invocationCounter++){
            originalModel = originalTrainer.train(p.getA());
        }

        // Create a new model with same configuration, but set the invocation count to numOfInvocations
        // Assert that this succeeded, this means RNG will be at state where originalTrainer was before
        // it performed its last train.
        ElasticNetCDTrainer newTrainer = new ElasticNetCDTrainer(1.0,0.5);
        newTrainer.setInvocationCount(numOfInvocations);
        assertEquals(numOfInvocations,newTrainer.getInvocationCount());

        // Training newTrainer should now have the same result as if it
        // had trained numOfInvocations times previously even though it hasn't
        SparseModel<Regressor> newModel = newTrainer.train(p.getA());
        assertEquals(originalTrainer.getInvocationCount(),newTrainer.getInvocationCount());

    }

    @Test
    public void testNegativeInvocationCount(){
        assertThrows(IllegalArgumentException.class, () -> {
            ElasticNetCDTrainer t = new ElasticNetCDTrainer(1.0,0.5);
            t.setInvocationCount(-1);
        });
=======
>>>>>>> 51418f5c
    }

}<|MERGE_RESOLUTION|>--- conflicted
+++ resolved
@@ -23,16 +23,10 @@
 import org.tribuo.DataSource;
 import org.tribuo.Dataset;
 import org.tribuo.Model;
-<<<<<<< HEAD
 import org.tribuo.SparseModel;
 import org.tribuo.Trainer;
 import org.tribuo.MutableDataset;
 import org.tribuo.Prediction;
-=======
-import org.tribuo.MutableDataset;
-import org.tribuo.Prediction;
-import org.tribuo.Trainer;
->>>>>>> 51418f5c
 import org.tribuo.VariableIDInfo;
 import org.tribuo.VariableInfo;
 import org.tribuo.interop.onnx.DenseTransformer;
@@ -58,11 +52,8 @@
 import java.util.logging.Level;
 import java.util.logging.Logger;
 
-<<<<<<< HEAD
-import static org.junit.jupiter.api.Assertions.assertEquals;
+    import static org.junit.jupiter.api.Assertions.assertEquals;
 import static org.junit.jupiter.api.Assertions.assertThrows;
-=======
->>>>>>> 51418f5c
 import static org.junit.jupiter.api.Assertions.assertArrayEquals;
 import static org.junit.jupiter.api.Assertions.fail;
 
@@ -223,7 +214,6 @@
         Model<Regressor> lasso = testLASSO(p,true);
         Helpers.testModelSerialization(lasso,Regressor.class);
         testElasticNet(p,true);
-<<<<<<< HEAD
     }
 
     @Test
@@ -263,8 +253,6 @@
             ElasticNetCDTrainer t = new ElasticNetCDTrainer(1.0,0.5);
             t.setInvocationCount(-1);
         });
-=======
->>>>>>> 51418f5c
     }
 
 }