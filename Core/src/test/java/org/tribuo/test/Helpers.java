--- conflicted
+++ resolved
@@ -204,15 +204,12 @@
         return deser;
     }
 
-<<<<<<< HEAD
-    public static <T extends Output<T>> Model<T> testModelProtoSerialization(Model<T> model, Class<T> outputClazz, Dataset<T> data) {
+
+    public static <T extends Output<T>> Model<T> testModelProtoSerialization(Model<T> model, Class<T> outputClazz, Iterable<Example<T>> data) {
         return testModelProtoSerialization(model, outputClazz, data, 1e-15);
     }
 
-    public static <T extends Output<T>> Model<T> testModelProtoSerialization(Model<T> model, Class<T> outputClazz, Dataset<T> data, double tolerance) {
-=======
-    public static <T extends Output<T>> Model<T> testModelProtoSerialization(Model<T> model, Class<T> outputClazz, Iterable<Example<T>> data) {
->>>>>>> af1db521
+    public static <T extends Output<T>> Model<T> testModelProtoSerialization(Model<T> model, Class<T> outputClazz, Iterable<Example<T>> data, double tolerance) {
         // test provenance marshalling
         testProvenanceMarshalling(model.getProvenance());
 
